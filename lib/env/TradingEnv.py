--- conflicted
+++ resolved
@@ -7,12 +7,8 @@
 from typing import List, Dict
 
 from lib.env.render import TradingChart
-<<<<<<< HEAD
-from lib.env.reward import BaseRewardStrategy, IncrementalProfit
+from lib.env.reward import BaseRewardStrategy, IncrementalProfit, WeightedUnrealisedProfit
 from lib.env.trade import BaseTradeStrategy, SimulatedTradeStrategy
-=======
-from lib.env.reward import BaseRewardStrategy, IncrementalProfit, WeightedUnrealisedProfit
->>>>>>> be6d144f
 from lib.data.providers import BaseDataProvider
 from lib.data.features.transform import max_min_normalize, mean_normalize, log_and_difference, difference
 from lib.util.logger import init_logger
@@ -112,12 +108,8 @@
                                 'total': purchase_cost, 'type': 'buy'})
         elif asset_sold:
             self.asset_held -= asset_sold
-<<<<<<< HEAD
             self.balance += sale_revenue
-=======
-            self.balance += revenue_from_sold
             self.reward_strategy.reset_reward()
->>>>>>> be6d144f
 
             self.trades.append({'step': self.current_step, 'amount': asset_sold,
                                 'total': sale_revenue, 'type': 'sell'})
@@ -143,14 +135,7 @@
                                                  current_price=self._current_price(),
                                                  observations=self.observations,
                                                  account_history=self.account_history,
-<<<<<<< HEAD
                                                  net_worths=self.net_worths)
-=======
-                                                 last_bought=self.last_bought,
-                                                 last_held=self.asset_held,
-                                                 last_sold=self.last_sold,
-                                                 current_price=self._current_price())
->>>>>>> be6d144f
 
         reward = float(reward) if np.isfinite(float(reward)) else 0
 
@@ -206,12 +191,8 @@
         self.timestamps = []
         self.asset_held = 0
         self.current_step = 0
-<<<<<<< HEAD
-=======
-        self.last_bought = 0
-        self.last_sold = 0
+
         self.reward_strategy.reset_reward()
->>>>>>> be6d144f
 
         self.account_history = pd.DataFrame([{
             'balance': self.balance,
