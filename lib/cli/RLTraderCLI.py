import argparse
import os
import multiprocessing
from configparser import SafeConfigParser


class RLTraderCLI:
    def __init__(self):
        config_parser = argparse.ArgumentParser(add_help=False)
        config_parser.add_argument("-f", "--from-config", help="Specify config file", metavar="FILE")

        args, _ = config_parser.parse_known_args()
        defaults = {}

        if args.from_config:
            config = SafeConfigParser()
            config.read([args.from_config])
            defaults = dict(config.items("Defaults"))

        formatter = argparse.ArgumentDefaultsHelpFormatter
        self.parser = argparse.ArgumentParser(formatter_class=formatter,
                                              parents=[config_parser],
                                              description=__doc__)

<<<<<<< HEAD
        self.parser.add_argument("--data-provider", "-d", type=str, default="static")
        self.parser.add_argument("--input-data-path", "-n", type=str, default="data/input/coinbase-1h-btc-usd.csv")
=======
        self.parser.add_argument("--data-provider", "-o", type=str, default="static")
        self.parser.add_argument("--input-data-path", "-t", type=str, default="data/input/coinbase-1h-btc-usd.csv")
        self.parser.add_argument("--reward-strategy", "-r", type=str, default="IncrementalProfit")
>>>>>>> b5cf6fe8
        self.parser.add_argument("--pair", "-p", type=str, default="BTC/USD")
        self.parser.add_argument("--debug", "-D", action='store_false')
        self.parser.add_argument('--mini-batches', type=int, default=1, help='Mini batches', dest='n_minibatches')
        self.parser.add_argument('--train-split-percentage', type=float, default=0.8, help='Train set percentage')
        self.parser.add_argument('--verbose-model', type=int, default=1, help='Verbose model', dest='model_verbose')
        self.parser.add_argument('--params-db-path', type=str, default='sqlite:///data/params.db', help='Params path')
        self.parser.add_argument('--tensorboard-path',
                                 type=str,
                                 default=os.path.join('data', 'tensorboard'),
                                 help='Tensorboard path')
        self.parser.add_argument('--parallel-jobs',
                                 type=int,
                                 default=multiprocessing.cpu_count(),
                                 help='How many processes in parallel')

        subparsers = self.parser.add_subparsers(help='Command', dest="command")

        optimize_parser = subparsers.add_parser('optimize', description='Optimize model parameters')
        optimize_parser.add_argument('--trials', type=int, default=1, help='Number of trials')
        optimize_parser.add_argument('--prune-evals',
                                     type=int,
                                     default=2,
                                     help='Number of pruning evaluations per trial')
        optimize_parser.add_argument('--eval-tests', type=int, default=1, help='Number of tests per pruning evaluation')

        train_parser = subparsers.add_parser('train', description='Train model')
        train_parser.add_argument('--epochs', type=int, default=10, help='Number of epochs to train')
        train_parser.add_argument('--save-every', type=int, default=1, help='Save the trained model every n epochs')
        train_parser.add_argument('--no-test', dest="test_trained", action="store_false", help='Test each saved model')
        train_parser.add_argument('--render-test', dest="render_test",
                                  action="store_true", help='Render the test environment')
        train_parser.add_argument('--no-report', dest="render_report", action="store_false",
                                  help='Render the performance report')
        train_parser.add_argument('--save-report', dest="save_report", action="store_true",
                                  help='Save the performance report as .html')

        test_parser = subparsers.add_parser('test', description='Test model')
        test_parser.add_argument('--model-epoch', type=int, default=0, help='Model epoch index')
        test_parser.add_argument('--no-render', dest="render_env", action="store_false",
                                 help='Render the test environment')
        test_parser.add_argument('--no-report', dest="render_report", action="store_false",
                                 help='Render the performance report')
        test_parser.add_argument('--save-report', dest="save_report", action="store_true",
                                 help='Save the performance report as .html')

        subparsers.add_parser('update-static-data', description='Update static data')

        self.parser.set_defaults(**defaults)

    def get_args(self):
        return self.parser.parse_args()

    def get_parser(self):
        return self.parser<|MERGE_RESOLUTION|>--- conflicted
+++ resolved
@@ -22,14 +22,9 @@
                                               parents=[config_parser],
                                               description=__doc__)
 
-<<<<<<< HEAD
         self.parser.add_argument("--data-provider", "-d", type=str, default="static")
         self.parser.add_argument("--input-data-path", "-n", type=str, default="data/input/coinbase-1h-btc-usd.csv")
-=======
-        self.parser.add_argument("--data-provider", "-o", type=str, default="static")
-        self.parser.add_argument("--input-data-path", "-t", type=str, default="data/input/coinbase-1h-btc-usd.csv")
-        self.parser.add_argument("--reward-strategy", "-r", type=str, default="IncrementalProfit")
->>>>>>> b5cf6fe8
+        self.parser.add_argument("--reward-strategy", "-r", type=str, default="incremental-profit")
         self.parser.add_argument("--pair", "-p", type=str, default="BTC/USD")
         self.parser.add_argument("--debug", "-D", action='store_false')
         self.parser.add_argument('--mini-batches', type=int, default=1, help='Mini batches', dest='n_minibatches')
