import optuna
import numpy as np

from os import path
from stable_baselines.common.base_class import BaseRLModel
from stable_baselines.common.policies import BasePolicy, MlpPolicy
from stable_baselines.common.vec_env import DummyVecEnv
from stable_baselines import PPO2

<<<<<<< HEAD
from lib.env.BitcoinTradingEnv import BitcoinTradingEnv
from lib.util.log import init_logger
from lib.data_feed import IDataProvider


class RLTrader:
    feature_df = None
    validation_set_percentage = 0.8
    test_set_percentage = 0.8
    optuna_study = None
    study_name = None

    def __init__(self, provider: IDataProvider, model: BaseRLModel = PPO2, policy: BasePolicy = MlpLnLstmPolicy,
                 **kwargs):
        '''
        :param data_provider:
        :param model:
        :param policy:
        :param kwargs:
        '''
        self.logger = init_logger(__name__, show_debug=kwargs.get('show_debug', True))

        self.data_feed = provider
        self.model = model
        self.policy = policy
        self.reward_strategy = kwargs.get('reward_strategy', 'sortino')
        self.tensorboard_path = kwargs.get('tensorboard_path', path.join('data', 'tensorboard'))
        self.params_db_path = kwargs.get('params_db_path', 'sqlite:///data/params.db')
=======
from lib.env.TradingEnv import TradingEnv
from lib.data.providers.dates import ProviderDateFormat
from lib.data.providers import StaticDataProvider
from lib.data.features.indicators import add_indicators
from lib.util.logger import init_logger


class RLTrader:
    def __init__(self, modelClass: BaseRLModel = PPO2, policyClass: BasePolicy = MlpPolicy, **kwargs):
        self.logger = init_logger(__name__, show_debug=kwargs.get('show_debug', True))

        self.Model = modelClass
        self.Policy = policyClass
        self.tensorboard_path = kwargs.get('tensorboard_path', None)
        self.input_data_path = kwargs.get('input_data_path', None)
        self.params_db_path = kwargs.get('params_db_path', 'sqlite:///data/params.db')

        self.date_format = kwargs.get('date_format', ProviderDateFormat.DATETIME_HOUR_12)
>>>>>>> 4ddf9a40

        self.model_verbose = kwargs.get('model_verbose', 1)
        self.nminibatches = kwargs.get('nminibatches', 1)
        self.train_split_percentage = kwargs.get('train_split_percentage', 0.8)

<<<<<<< HEAD
        self.initialize_data(
            kwargs.get('validation_set_percentage', 0.8),
            kwargs.get('test_set_percentage', 0.8)
        )
=======
        self.initialize_data()
        self.initialize_optuna()
>>>>>>> 4ddf9a40

        self.logger.debug(f'Initialize RLTrader: {self.study_name}')

<<<<<<< HEAD
    def initialize_data(self, validation_set_percentage: float, test_set_percentage: float):
        self.feature_df = self.data_feed.get_data()

        self.validation_set_percentage = validation_set_percentage
        self.test_set_percentage = test_set_percentage

        self.logger.debug(f'Initialized Features: {self.feature_df.columns.str.cat(sep=", ")}')

    def initialize_optuna(self, should_create: bool = False):
        self.study_name = f'{self.model.__class__.__name__}__{self.policy.__class__.__name__}__{self.reward_strategy}'

        if should_create:
            self.optuna_study = optuna.create_study(
                study_name=self.study_name, storage=self.params_db_path, load_if_exists=True)
        else:
            self.optuna_study = optuna.load_study(
                study_name=self.study_name, storage=self.params_db_path)
=======
    def initialize_data(self):
        if self.input_data_path is None:
            self.input_data_path = path.join('data', 'input', 'coinbase_hourly.csv')

        data_columns = {'Date': 'Date', 'Open': 'Open', 'High': 'High',
                        'Low': 'Low', 'Close': 'Close', 'Volume': 'Volume BTC'}

        self.data_provider = StaticDataProvider(date_format=self.date_format,
                                                csv_data_path=self.input_data_path,
                                                data_columns=data_columns)

        self.logger.debug(f'Initialized Features: {self.data_provider.columns}')

    def initialize_optuna(self):
        try:
            train_env = DummyVecEnv([lambda: TradingEnv(self.data_provider)])
            model = self.Model(self.Policy, train_env, nminibatches=1)
            self.study_name = f'{model.__class__.__name__}__{model.act_model.__class__.__name__}'
        except:
            self.study_name = f'UnknownModel__UnknownPolicy'

        self.optuna_study = optuna.create_study(
            study_name=self.study_name, storage=self.params_db_path, load_if_exists=True)
>>>>>>> 4ddf9a40

        self.logger.debug('Initialized Optuna:')

        try:
            self.logger.debug(
                f'Best reward in ({len(self.optuna_study.trials)}) trials: {self.optuna_study.best_value}')
        except:
            self.logger.debug('No trials have been finished yet.')

    def get_model_params(self):
        params = self.optuna_study.best_trial.params
        return {
            'n_steps': int(params['n_steps']),
            'gamma': params['gamma'],
            'learning_rate': params['learning_rate'],
            'ent_coef': params['ent_coef'],
            'cliprange': params['cliprange'],
            'noptepochs': int(params['noptepochs']),
            'lam': params['lam'],
        }

    def optimize_agent_params(self, trial):
        if self.Model != PPO2:
            return {'learning_rate': trial.suggest_loguniform('learning_rate', 1e-5, 1.)}

        return {
            'n_steps': int(trial.suggest_loguniform('n_steps', 16, 2048)),
            'gamma': trial.suggest_loguniform('gamma', 0.9, 0.9999),
            'learning_rate': trial.suggest_loguniform('learning_rate', 1e-5, 1.),
            'ent_coef': trial.suggest_loguniform('ent_coef', 1e-8, 1e-1),
            'cliprange': trial.suggest_uniform('cliprange', 0.1, 0.4),
            'noptepochs': int(trial.suggest_loguniform('noptepochs', 1, 48)),
            'lam': trial.suggest_uniform('lam', 0.8, 1.)
        }

<<<<<<< HEAD
    def optimize_params(self, trial, n_prune_evals_per_trial: int = 4, n_tests_per_eval: int = 1,
                        speedup_factor: int = 10):
        env_params = self.optimize_env_params(trial)

        full_train_len = self.test_set_percentage * len(self.feature_df)
        optimize_train_len = int(
            self.validation_set_percentage * full_train_len)
        train_len = int(optimize_train_len / speedup_factor)
        train_start = optimize_train_len - train_len
=======
    def optimize_params(self, trial, n_prune_evals_per_trial: int = 2, n_tests_per_eval: int = 1):
        train_provider, test_provider = self.data_provider.split_provider_train_test(self.train_split_percentage)
        train_provider, validation_provider = train_provider.split_provider_train_test(self.train_split_percentage)
>>>>>>> 4ddf9a40

        del test_provider

<<<<<<< HEAD
        train_env = DummyVecEnv(
            [lambda: BitcoinTradingEnv(train_df, **env_params)])
        validation_env = DummyVecEnv(
            [lambda: BitcoinTradingEnv(validation_df, **env_params)])
=======
        train_env = DummyVecEnv([lambda: TradingEnv(train_provider)])
        validation_env = DummyVecEnv([lambda: TradingEnv(validation_provider)])
>>>>>>> 4ddf9a40

        model_params = self.optimize_agent_params(trial)
        model = self.Model(self.Policy, train_env, verbose=self.model_verbose, nminibatches=self.nminibatches,
                           tensorboard_log=self.tensorboard_path, **model_params)

        last_reward = -np.finfo(np.float16).max
        n_steps_per_eval = int(len(train_provider.data_frame) / n_prune_evals_per_trial)

        for eval_idx in range(n_prune_evals_per_trial):
            try:
                model.learn(n_steps_per_eval)
            except AssertionError:
                raise

            rewards = []
            n_episodes, reward_sum = 0, 0.0

            state = None
            obs = validation_env.reset()
            while n_episodes < n_tests_per_eval:
                action, state = model.predict(obs, state=state)
                obs, reward, done, _ = validation_env.step(action)
                reward_sum += reward

                if done:
                    rewards.append(reward_sum)
                    reward_sum = 0.0
                    n_episodes += 1
                    obs = validation_env.reset()

            last_reward = np.mean(rewards)
            trial.report(-1 * last_reward, eval_idx)

            if trial.should_prune(eval_idx):
                raise optuna.structs.TrialPruned()

        return -1 * last_reward

    def optimize(self, n_trials: int = 20, n_parallel_jobs: int = 1, *optimize_params):
        try:
            self.optuna_study.optimize(
                self.optimize_params, n_trials=n_trials, n_jobs=n_parallel_jobs, *optimize_params)
        except KeyboardInterrupt:
            pass

        self.logger.info(f'Finished trials: {len(self.optuna_study.trials)}')

        self.logger.info(f'Best trial: {self.optuna_study.best_trial.value}')

        self.logger.info('Params: ')
        for key, value in self.optuna_study.best_trial.params.items():
            self.logger.info(f'    {key}: {value}')

        return self.optuna_study.trials_dataframe()

<<<<<<< HEAD
    def train(self, n_epochs: int = 1, iters_per_epoch: int = 1):
        self.initialize_optuna()

        env_params = self.get_env_params()
=======
    def train(self, n_epochs: int = 10, steps_per_epoch: int = 1000, test_trained_model: bool = False, render_trained_model: bool = False):
        train_provider, test_provider = self.data_provider.split_provider_train_test(self.train_split_percentage)
>>>>>>> 4ddf9a40

        del test_provider

        train_env = DummyVecEnv([lambda: TradingEnv(train_provider)])

        model_params = self.get_model_params()

        model = self.Model(self.Policy, train_env, verbose=self.model_verbose, nminibatches=self.nminibatches,
                           tensorboard_log=self.tensorboard_path, **model_params)

        self.logger.info(f'Training for {n_epochs} epochs')

        for model_epoch in range(0, n_epochs):
            self.logger.info(f'[{model_epoch}] Training for: {steps_per_epoch} time steps')

            model.learn(total_timesteps=steps_per_epoch)

            model_path = path.join('data', 'agents', f'{self.study_name}__{model_epoch}.pkl')
            model.save(model_path)

        self.logger.info(f'Trained {n_epochs} models')

    def test(self, model_epoch: int = 0, should_render: bool = True):
<<<<<<< HEAD
        self.initialize_optuna()
        env_params = self.get_env_params()
=======
        train_provider, test_provider = self.data_provider.split_provider_train_test(self.train_split_percentage)
>>>>>>> 4ddf9a40

        del train_provider

        test_env = DummyVecEnv([lambda: TradingEnv(test_provider)])

        model_path = path.join('data', 'agents', f'{self.study_name}__{model_epoch}.pkl')
<<<<<<< HEAD
        model = self.model.load(model_path, env=test_env)
=======
        model = self.Model.load(model_path, env=test_env)
>>>>>>> 4ddf9a40

        self.logger.info(f'Testing model ({self.study_name}__{model_epoch})')

        state = None
        obs, done, rewards = test_env.reset(), False, []
        while not done:
            action, state = model.predict(obs, state=state)
            obs, reward, done, _ = test_env.step(action)

            rewards.append(reward)

            if should_render:
                test_env.render(mode='human')

        self.logger.info(
<<<<<<< HEAD
            f'Finished testing model ({self.study_name}__{model_epoch}): ${"{:.2f}".format(str(reward_sum))}'
        )
=======
            f'Finished testing model ({self.study_name}__{model_epoch}): ${"{:.2f}".format(np.mean(rewards))}')
>>>>>>> 4ddf9a40
<|MERGE_RESOLUTION|>--- conflicted
+++ resolved
@@ -1,4 +1,5 @@
 import optuna
+import pandas as pd
 import numpy as np
 
 from os import path
@@ -7,36 +8,6 @@
 from stable_baselines.common.vec_env import DummyVecEnv
 from stable_baselines import PPO2
 
-<<<<<<< HEAD
-from lib.env.BitcoinTradingEnv import BitcoinTradingEnv
-from lib.util.log import init_logger
-from lib.data_feed import IDataProvider
-
-
-class RLTrader:
-    feature_df = None
-    validation_set_percentage = 0.8
-    test_set_percentage = 0.8
-    optuna_study = None
-    study_name = None
-
-    def __init__(self, provider: IDataProvider, model: BaseRLModel = PPO2, policy: BasePolicy = MlpLnLstmPolicy,
-                 **kwargs):
-        '''
-        :param data_provider:
-        :param model:
-        :param policy:
-        :param kwargs:
-        '''
-        self.logger = init_logger(__name__, show_debug=kwargs.get('show_debug', True))
-
-        self.data_feed = provider
-        self.model = model
-        self.policy = policy
-        self.reward_strategy = kwargs.get('reward_strategy', 'sortino')
-        self.tensorboard_path = kwargs.get('tensorboard_path', path.join('data', 'tensorboard'))
-        self.params_db_path = kwargs.get('params_db_path', 'sqlite:///data/params.db')
-=======
 from lib.env.TradingEnv import TradingEnv
 from lib.data.providers.dates import ProviderDateFormat
 from lib.data.providers import StaticDataProvider
@@ -55,43 +26,16 @@
         self.params_db_path = kwargs.get('params_db_path', 'sqlite:///data/params.db')
 
         self.date_format = kwargs.get('date_format', ProviderDateFormat.DATETIME_HOUR_12)
->>>>>>> 4ddf9a40
 
         self.model_verbose = kwargs.get('model_verbose', 1)
         self.nminibatches = kwargs.get('nminibatches', 1)
         self.train_split_percentage = kwargs.get('train_split_percentage', 0.8)
 
-<<<<<<< HEAD
-        self.initialize_data(
-            kwargs.get('validation_set_percentage', 0.8),
-            kwargs.get('test_set_percentage', 0.8)
-        )
-=======
         self.initialize_data()
         self.initialize_optuna()
->>>>>>> 4ddf9a40
 
         self.logger.debug(f'Initialize RLTrader: {self.study_name}')
 
-<<<<<<< HEAD
-    def initialize_data(self, validation_set_percentage: float, test_set_percentage: float):
-        self.feature_df = self.data_feed.get_data()
-
-        self.validation_set_percentage = validation_set_percentage
-        self.test_set_percentage = test_set_percentage
-
-        self.logger.debug(f'Initialized Features: {self.feature_df.columns.str.cat(sep=", ")}')
-
-    def initialize_optuna(self, should_create: bool = False):
-        self.study_name = f'{self.model.__class__.__name__}__{self.policy.__class__.__name__}__{self.reward_strategy}'
-
-        if should_create:
-            self.optuna_study = optuna.create_study(
-                study_name=self.study_name, storage=self.params_db_path, load_if_exists=True)
-        else:
-            self.optuna_study = optuna.load_study(
-                study_name=self.study_name, storage=self.params_db_path)
-=======
     def initialize_data(self):
         if self.input_data_path is None:
             self.input_data_path = path.join('data', 'input', 'coinbase_hourly.csv')
@@ -115,7 +59,6 @@
 
         self.optuna_study = optuna.create_study(
             study_name=self.study_name, storage=self.params_db_path, load_if_exists=True)
->>>>>>> 4ddf9a40
 
         self.logger.debug('Initialized Optuna:')
 
@@ -151,33 +94,14 @@
             'lam': trial.suggest_uniform('lam', 0.8, 1.)
         }
 
-<<<<<<< HEAD
-    def optimize_params(self, trial, n_prune_evals_per_trial: int = 4, n_tests_per_eval: int = 1,
-                        speedup_factor: int = 10):
-        env_params = self.optimize_env_params(trial)
-
-        full_train_len = self.test_set_percentage * len(self.feature_df)
-        optimize_train_len = int(
-            self.validation_set_percentage * full_train_len)
-        train_len = int(optimize_train_len / speedup_factor)
-        train_start = optimize_train_len - train_len
-=======
     def optimize_params(self, trial, n_prune_evals_per_trial: int = 2, n_tests_per_eval: int = 1):
         train_provider, test_provider = self.data_provider.split_provider_train_test(self.train_split_percentage)
         train_provider, validation_provider = train_provider.split_provider_train_test(self.train_split_percentage)
->>>>>>> 4ddf9a40
 
         del test_provider
 
-<<<<<<< HEAD
-        train_env = DummyVecEnv(
-            [lambda: BitcoinTradingEnv(train_df, **env_params)])
-        validation_env = DummyVecEnv(
-            [lambda: BitcoinTradingEnv(validation_df, **env_params)])
-=======
         train_env = DummyVecEnv([lambda: TradingEnv(train_provider)])
         validation_env = DummyVecEnv([lambda: TradingEnv(validation_provider)])
->>>>>>> 4ddf9a40
 
         model_params = self.optimize_agent_params(trial)
         model = self.Model(self.Policy, train_env, verbose=self.model_verbose, nminibatches=self.nminibatches,
@@ -233,15 +157,8 @@
 
         return self.optuna_study.trials_dataframe()
 
-<<<<<<< HEAD
-    def train(self, n_epochs: int = 1, iters_per_epoch: int = 1):
-        self.initialize_optuna()
-
-        env_params = self.get_env_params()
-=======
     def train(self, n_epochs: int = 10, steps_per_epoch: int = 1000, test_trained_model: bool = False, render_trained_model: bool = False):
         train_provider, test_provider = self.data_provider.split_provider_train_test(self.train_split_percentage)
->>>>>>> 4ddf9a40
 
         del test_provider
 
@@ -262,26 +179,20 @@
             model_path = path.join('data', 'agents', f'{self.study_name}__{model_epoch}.pkl')
             model.save(model_path)
 
+            if test_trained_model:
+                self.test(model_epoch, should_render=render_trained_model)
+
         self.logger.info(f'Trained {n_epochs} models')
 
     def test(self, model_epoch: int = 0, should_render: bool = True):
-<<<<<<< HEAD
-        self.initialize_optuna()
-        env_params = self.get_env_params()
-=======
         train_provider, test_provider = self.data_provider.split_provider_train_test(self.train_split_percentage)
->>>>>>> 4ddf9a40
 
         del train_provider
 
         test_env = DummyVecEnv([lambda: TradingEnv(test_provider)])
 
         model_path = path.join('data', 'agents', f'{self.study_name}__{model_epoch}.pkl')
-<<<<<<< HEAD
-        model = self.model.load(model_path, env=test_env)
-=======
         model = self.Model.load(model_path, env=test_env)
->>>>>>> 4ddf9a40
 
         self.logger.info(f'Testing model ({self.study_name}__{model_epoch})')
 
@@ -297,9 +208,4 @@
                 test_env.render(mode='human')
 
         self.logger.info(
-<<<<<<< HEAD
-            f'Finished testing model ({self.study_name}__{model_epoch}): ${"{:.2f}".format(str(reward_sum))}'
-        )
-=======
-            f'Finished testing model ({self.study_name}__{model_epoch}): ${"{:.2f}".format(np.mean(rewards))}')
->>>>>>> 4ddf9a40
+            f'Finished testing model ({self.study_name}__{model_epoch}): ${"{:.2f}".format(np.mean(rewards))}')