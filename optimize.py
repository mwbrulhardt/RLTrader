'''

A large part of the code in this file was sourced from the rl-baselines-zoo library on GitHub.
In particular, the library provides a great parameter optimization set for the PPO2 algorithm,
as well as a great example implementation using optuna.

Source: https://github.com/araffin/rl-baselines-zoo/blob/master/utils/hyperparams_opt.py

'''

import optuna

import os
from util.log import init_logger
import pandas as pd
import numpy as np

from stable_baselines.common.policies import MlpLnLstmPolicy
from stable_baselines.common.vec_env import DummyVecEnv
from stable_baselines import PPO2

from pathlib import Path

from env.BitcoinTradingEnv import BitcoinTradingEnv
from util.indicators import add_indicators

class Optimize:
  def __init__(self):
    self.reward_strategy = 'sortino'
    self.input_data_file = os.path.join('data', 'coinbase_hourly.csv')
    self.params_db_file = 'sqlite:///params.db'

    # number of parallel jobs
    self.n_jobs = 4
    # maximum number of trials for finding the best hyperparams
    self.n_trials = 1000
    # number of test episodes per trial
    self.n_test_episodes = 3
    # number of evaluations for pruning per trial
    self.n_evaluations = 4

    self.train_df = None
    self.test_df = None

    self.logger = init_logger(__name__, testing_mode=True)

    self.logger.debug("Initialized Optimizer")

  def prepare_data(self):
    df = pd.read_csv(self.input_data_file)
    df = df.drop(['Symbol'], axis=1)
    df = df.sort_values(['Date'])
    df = add_indicators(df.reset_index())

    train_len = int(len(df) * 0.8)

    df = df[:train_len]

    validation_len = int(train_len * 0.8)
    self.train_df = df[:validation_len]
    self.test_df = df[validation_len:]


  def optimize_envs(self, trial):
      return {
          'reward_func': self.reward_strategy,
          'forecast_len': int(trial.suggest_loguniform('forecast_len', 1, 200)),
          'confidence_interval': trial.suggest_uniform('confidence_interval', 0.7, 0.99),
      }


  def optimize_ppo2(self, trial):
      return {
          'n_steps': int(trial.suggest_loguniform('n_steps', 16, 2048)),
          'gamma': trial.suggest_loguniform('gamma', 0.9, 0.9999),
          'learning_rate': trial.suggest_loguniform('learning_rate', 1e-5, 1.),
          'ent_coef': trial.suggest_loguniform('ent_coef', 1e-8, 1e-1),
          'cliprange': trial.suggest_uniform('cliprange', 0.1, 0.4),
          'noptepochs': int(trial.suggest_loguniform('noptepochs', 1, 48)),
          'lam': trial.suggest_uniform('lam', 0.8, 1.)
      }

  def optimize_agent(self, trial):
      env_params = self.optimize_envs(trial)
      train_env = DummyVecEnv(
          [lambda: BitcoinTradingEnv(self.train_df,  **env_params)])
      test_env = DummyVecEnv(
          [lambda: BitcoinTradingEnv(self.test_df, **env_params)])

      model_params = self.optimize_ppo2(trial)
      model = PPO2(MlpLnLstmPolicy, train_env, verbose=0, nminibatches=1,
                   tensorboard_log=os.path.join('.', 'tensorboard'), **model_params)

      last_reward = -np.finfo(np.float16).max
      evaluation_interval = int(len(self.train_df) / self.n_evaluations)

      for eval_idx in range(self.n_evaluations):
          try:
              model.learn(evaluation_interval)
          except AssertionError:
              raise

          rewards = []
          n_episodes, reward_sum = 0, 0.0

          obs = test_env.reset()
          while n_episodes < self.n_test_episodes:
              action, _ = model.predict(obs)
              obs, reward, done, _ = test_env.step(action)
              reward_sum += reward

              if done:
                  rewards.append(reward_sum)
                  reward_sum = 0.0
                  n_episodes += 1
                  obs = test_env.reset()

          last_reward = np.mean(rewards)
          trial.report(-1 * last_reward, eval_idx)

          if trial.should_prune(eval_idx):
              raise optuna.structs.TrialPruned()

      return -1 * last_reward

  def log_parameters(self):
    self.logger.debug("Reward Strategy: %s" % self.reward_strategy)
    self.logger.debug("Input Data File: %s" % self.input_data_file)
    self.logger.debug("Params DB File: %s" % self.params_db_file)
    self.logger.debug("Parallel jobs: %d" % self.n_jobs)
    self.logger.debug("Trials: %d" % self.n_trials)
    self.logger.debug("Test episodes (per trial): %d" % self.n_test_episodes)
    self.logger.debug("Evaluations (per trial): %d" % self.n_evaluations)
    self.logger.debug("Train DF Length: %d" % len(self.train_df))
    self.logger.debug("Test DF Length: %d" % len(self.test_df))
    self.logger.debug("Features: %s", self.train_df.columns.str.cat(sep=", "))

  def optimize(self):
    if not self.train_df:
      self.logger.info("Running built-in data preparation")
      self.prepare_data()
    else:
      self.logger.info("Using provided data (Length: %d)" % len(self.train_df))

    self.log_parameters()

    study_name = 'ppo2_' + self.reward_strategy
    study = optuna.create_study(
        study_name=study_name, storage=self.params_db_file, load_if_exists=True)

    try:
        study.optimize(self.optimize_agent, n_trials=self.n_trials, n_jobs=self.n_jobs)
    except KeyboardInterrupt:
        pass

    self.logger.info('Number of finished trials: {}'.format(len(study.trials)))

    self.logger.info('Best trial:')
    trial = study.best_trial

    self.logger.info('Value: {}'.format(trial.value))

    self.logger.info('Params: ')
    for key, value in trial.params.items():
        self.logger.info('    {}: {}'.format(key, value))

    return study.trials_dataframe()

  def model_params(self, params):
    return {
        'n_steps': int(params['n_steps']),
        'gamma': params['gamma'],
        'learning_rate': params['learning_rate'],
        'ent_coef': params['ent_coef'],
        'cliprange': params['cliprange'],
        'noptepochs': int(params['noptepochs']),
        'lam': params['lam'],
    }

  def train(self):
    if not self.train_df:
      self.logger.info("Running built-in data preparation")
      self.prepare_data()
    else:
      self.logger.info("Using provided data (Length: %d)" % len(self.train_df))

    study_name = 'ppo2_' + self.reward_strategy

    study = optuna.load_study(study_name=study_name, storage=self.params_db_file)
    params = study.best_trial.params

    train_env = DummyVecEnv([lambda: BitcoinTradingEnv(
      self.train_df, reward_func=self.reward_strategy, forecast_len=int(params['forecast_len']), confidence_interval=params['confidence_interval'])])

<<<<<<< HEAD
    model_params = optimize_ppo2(trial)
    model = PPO2(MlpLnLstmPolicy, train_env, verbose=0, nminibatches=1,
                 tensorboard_log=Path("./tensorboard").name, **model_params)
=======
    test_env = DummyVecEnv([lambda: BitcoinTradingEnv(
      self.test_df, reward_func=self.reward_strategy, forecast_len=int(params['forecast_len']), confidence_interval=params['confidence_interval'])])
>>>>>>> 16b4a969

    model_params = self.model_params(params)

    model = PPO2(MlpLnLstmPolicy, train_env, verbose=0, nminibatches=1,
            tensorboard_log=os.path.join('.', 'tensorboard'), **model_params)

    models_to_train = 1
    self.logger.info("Training {} model instances".format(models_to_train))

    for idx in range(0, models_to_train): #Not sure why we are doing this, tbh
      self.logger.info('[', idx, '] Training for: ', len(self.train_df), ' time steps')

      model.learn(total_timesteps=len(self.train_df))

      obs = test_env.reset()
      done, reward_sum = False, 0

      while not done:
          action, _states = model.predict(obs)
          obs, reward, done, info = test_env.step(action)
          reward_sum += reward

      self.logger.info('[', idx, '] Total reward: ', reward_sum, ' (' + self.reward_strategy + ')')
      model.save(os.path.join('.', 'agents', 'ppo2_' + self.reward_strategy + '_' + str(idx) + '.pkl'))

    self.logger.info("Trained {} model instances".format(models_to_train))

  def test(self, model_instance: 0):

    study_name = 'ppo2_' + self.reward_strategy
    study = optuna.load_study(study_name=study_name, storage=self.params_db_file)
    params = study.best_trial.params

    test_env = DummyVecEnv([lambda: BitcoinTradingEnv(
      self.test_df, reward_func=self.reward_strategy, forecast_len=int(params['forecast_len']), confidence_interval=params['confidence_interval'])])

    model_params = self.model_params(params)

    model = PPO2.load(os.path.join('.', 'agents', 'ppo2_' + reward_strategy + '_' + str(model_instance) + '.pkl'), env=test_env)

    obs, done = test_env.reset(), False
    while not done:
        action, _states = model.predict(obs)
        obs, reward, done, info = test_env.step(action)

        test_env.render(mode="human")


if __name__ == '__main__':
    optimizer = Optimize()
    test_mode = "FAST" # I'm hard-coding this for now
    if test_mode == "FAST":
      optimizer.input_data_file = os.path.join('data', 'coinbase_daily.csv')
      optimizer.n_jobs = 1
      optimizer.n_trials = 1
      optimizer.n_test_episodes = 1
      optimizer.n_evaluations = 1
    # optimizer.optimize()
    optimizer.train()
    # optimizer.test()<|MERGE_RESOLUTION|>--- conflicted
+++ resolved
@@ -11,7 +11,6 @@
 import optuna
 
 import os
-from util.log import init_logger
 import pandas as pd
 import numpy as np
 
@@ -23,240 +22,245 @@
 
 from env.BitcoinTradingEnv import BitcoinTradingEnv
 from util.indicators import add_indicators
+from util.log import init_logger
+
 
 class Optimize:
-  def __init__(self):
-    self.reward_strategy = 'sortino'
-    self.input_data_file = os.path.join('data', 'coinbase_hourly.csv')
-    self.params_db_file = 'sqlite:///params.db'
-
-    # number of parallel jobs
-    self.n_jobs = 4
-    # maximum number of trials for finding the best hyperparams
-    self.n_trials = 1000
-    # number of test episodes per trial
-    self.n_test_episodes = 3
-    # number of evaluations for pruning per trial
-    self.n_evaluations = 4
-
-    self.train_df = None
-    self.test_df = None
-
-    self.logger = init_logger(__name__, testing_mode=True)
-
-    self.logger.debug("Initialized Optimizer")
-
-  def prepare_data(self):
-    df = pd.read_csv(self.input_data_file)
-    df = df.drop(['Symbol'], axis=1)
-    df = df.sort_values(['Date'])
-    df = add_indicators(df.reset_index())
-
-    train_len = int(len(df) * 0.8)
-
-    df = df[:train_len]
-
-    validation_len = int(train_len * 0.8)
-    self.train_df = df[:validation_len]
-    self.test_df = df[validation_len:]
-
-
-  def optimize_envs(self, trial):
-      return {
-          'reward_func': self.reward_strategy,
-          'forecast_len': int(trial.suggest_loguniform('forecast_len', 1, 200)),
-          'confidence_interval': trial.suggest_uniform('confidence_interval', 0.7, 0.99),
-      }
-
-
-  def optimize_ppo2(self, trial):
-      return {
-          'n_steps': int(trial.suggest_loguniform('n_steps', 16, 2048)),
-          'gamma': trial.suggest_loguniform('gamma', 0.9, 0.9999),
-          'learning_rate': trial.suggest_loguniform('learning_rate', 1e-5, 1.),
-          'ent_coef': trial.suggest_loguniform('ent_coef', 1e-8, 1e-1),
-          'cliprange': trial.suggest_uniform('cliprange', 0.1, 0.4),
-          'noptepochs': int(trial.suggest_loguniform('noptepochs', 1, 48)),
-          'lam': trial.suggest_uniform('lam', 0.8, 1.)
-      }
-
-  def optimize_agent(self, trial):
-      env_params = self.optimize_envs(trial)
-      train_env = DummyVecEnv(
-          [lambda: BitcoinTradingEnv(self.train_df,  **env_params)])
-      test_env = DummyVecEnv(
-          [lambda: BitcoinTradingEnv(self.test_df, **env_params)])
-
-      model_params = self.optimize_ppo2(trial)
-      model = PPO2(MlpLnLstmPolicy, train_env, verbose=0, nminibatches=1,
-                   tensorboard_log=os.path.join('.', 'tensorboard'), **model_params)
-
-      last_reward = -np.finfo(np.float16).max
-      evaluation_interval = int(len(self.train_df) / self.n_evaluations)
-
-      for eval_idx in range(self.n_evaluations):
-          try:
-              model.learn(evaluation_interval)
-          except AssertionError:
-              raise
-
-          rewards = []
-          n_episodes, reward_sum = 0, 0.0
-
-          obs = test_env.reset()
-          while n_episodes < self.n_test_episodes:
-              action, _ = model.predict(obs)
-              obs, reward, done, _ = test_env.step(action)
-              reward_sum += reward
-
-              if done:
-                  rewards.append(reward_sum)
-                  reward_sum = 0.0
-                  n_episodes += 1
-                  obs = test_env.reset()
-
-          last_reward = np.mean(rewards)
-          trial.report(-1 * last_reward, eval_idx)
-
-          if trial.should_prune(eval_idx):
-              raise optuna.structs.TrialPruned()
-
-      return -1 * last_reward
-
-  def log_parameters(self):
-    self.logger.debug("Reward Strategy: %s" % self.reward_strategy)
-    self.logger.debug("Input Data File: %s" % self.input_data_file)
-    self.logger.debug("Params DB File: %s" % self.params_db_file)
-    self.logger.debug("Parallel jobs: %d" % self.n_jobs)
-    self.logger.debug("Trials: %d" % self.n_trials)
-    self.logger.debug("Test episodes (per trial): %d" % self.n_test_episodes)
-    self.logger.debug("Evaluations (per trial): %d" % self.n_evaluations)
-    self.logger.debug("Train DF Length: %d" % len(self.train_df))
-    self.logger.debug("Test DF Length: %d" % len(self.test_df))
-    self.logger.debug("Features: %s", self.train_df.columns.str.cat(sep=", "))
-
-  def optimize(self):
-    if not self.train_df:
-      self.logger.info("Running built-in data preparation")
-      self.prepare_data()
-    else:
-      self.logger.info("Using provided data (Length: %d)" % len(self.train_df))
-
-    self.log_parameters()
-
-    study_name = 'ppo2_' + self.reward_strategy
-    study = optuna.create_study(
-        study_name=study_name, storage=self.params_db_file, load_if_exists=True)
-
-    try:
-        study.optimize(self.optimize_agent, n_trials=self.n_trials, n_jobs=self.n_jobs)
-    except KeyboardInterrupt:
-        pass
-
-    self.logger.info('Number of finished trials: {}'.format(len(study.trials)))
-
-    self.logger.info('Best trial:')
-    trial = study.best_trial
-
-    self.logger.info('Value: {}'.format(trial.value))
-
-    self.logger.info('Params: ')
-    for key, value in trial.params.items():
-        self.logger.info('    {}: {}'.format(key, value))
-
-    return study.trials_dataframe()
-
-  def model_params(self, params):
-    return {
-        'n_steps': int(params['n_steps']),
-        'gamma': params['gamma'],
-        'learning_rate': params['learning_rate'],
-        'ent_coef': params['ent_coef'],
-        'cliprange': params['cliprange'],
-        'noptepochs': int(params['noptepochs']),
-        'lam': params['lam'],
-    }
-
-  def train(self):
-    if not self.train_df:
-      self.logger.info("Running built-in data preparation")
-      self.prepare_data()
-    else:
-      self.logger.info("Using provided data (Length: %d)" % len(self.train_df))
-
-    study_name = 'ppo2_' + self.reward_strategy
-
-    study = optuna.load_study(study_name=study_name, storage=self.params_db_file)
-    params = study.best_trial.params
-
-    train_env = DummyVecEnv([lambda: BitcoinTradingEnv(
-      self.train_df, reward_func=self.reward_strategy, forecast_len=int(params['forecast_len']), confidence_interval=params['confidence_interval'])])
-
-<<<<<<< HEAD
-    model_params = optimize_ppo2(trial)
-    model = PPO2(MlpLnLstmPolicy, train_env, verbose=0, nminibatches=1,
-                 tensorboard_log=Path("./tensorboard").name, **model_params)
-=======
-    test_env = DummyVecEnv([lambda: BitcoinTradingEnv(
-      self.test_df, reward_func=self.reward_strategy, forecast_len=int(params['forecast_len']), confidence_interval=params['confidence_interval'])])
->>>>>>> 16b4a969
-
-    model_params = self.model_params(params)
-
-    model = PPO2(MlpLnLstmPolicy, train_env, verbose=0, nminibatches=1,
-            tensorboard_log=os.path.join('.', 'tensorboard'), **model_params)
-
-    models_to_train = 1
-    self.logger.info("Training {} model instances".format(models_to_train))
-
-    for idx in range(0, models_to_train): #Not sure why we are doing this, tbh
-      self.logger.info('[', idx, '] Training for: ', len(self.train_df), ' time steps')
-
-      model.learn(total_timesteps=len(self.train_df))
-
-      obs = test_env.reset()
-      done, reward_sum = False, 0
-
-      while not done:
-          action, _states = model.predict(obs)
-          obs, reward, done, info = test_env.step(action)
-          reward_sum += reward
-
-      self.logger.info('[', idx, '] Total reward: ', reward_sum, ' (' + self.reward_strategy + ')')
-      model.save(os.path.join('.', 'agents', 'ppo2_' + self.reward_strategy + '_' + str(idx) + '.pkl'))
-
-    self.logger.info("Trained {} model instances".format(models_to_train))
-
-  def test(self, model_instance: 0):
-
-    study_name = 'ppo2_' + self.reward_strategy
-    study = optuna.load_study(study_name=study_name, storage=self.params_db_file)
-    params = study.best_trial.params
-
-    test_env = DummyVecEnv([lambda: BitcoinTradingEnv(
-      self.test_df, reward_func=self.reward_strategy, forecast_len=int(params['forecast_len']), confidence_interval=params['confidence_interval'])])
-
-    model_params = self.model_params(params)
-
-    model = PPO2.load(os.path.join('.', 'agents', 'ppo2_' + reward_strategy + '_' + str(model_instance) + '.pkl'), env=test_env)
-
-    obs, done = test_env.reset(), False
-    while not done:
-        action, _states = model.predict(obs)
-        obs, reward, done, info = test_env.step(action)
-
-        test_env.render(mode="human")
+    def __init__(self):
+        self.reward_strategy = 'sortino'
+        self.input_data_file = os.path.join('data', 'coinbase_hourly.csv')
+        self.params_db_file = 'sqlite:///params.db'
+
+        # number of parallel jobs
+        self.n_jobs = 4
+        # maximum number of trials for finding the best hyperparams
+        self.n_trials = 1000
+        # number of test episodes per trial
+        self.n_test_episodes = 3
+        # number of evaluations for pruning per trial
+        self.n_evaluations = 4
+
+        self.train_df = None
+        self.test_df = None
+
+        self.logger = init_logger(__name__, testing_mode=True)
+
+        self.logger.debug("Initialized Optimizer")
+
+    def prepare_data(self):
+        df = pd.read_csv(self.input_data_file)
+        df = df.drop(['Symbol'], axis=1)
+        df = df.sort_values(['Date'])
+        df = add_indicators(df.reset_index())
+
+        train_len = int(len(df) * 0.8)
+
+        df = df[:train_len]
+
+        validation_len = int(train_len * 0.8)
+        self.train_df = df[:validation_len]
+        self.test_df = df[validation_len:]
+
+    def optimize_envs(self, trial):
+        return {
+            'reward_func': self.reward_strategy,
+            'forecast_len': int(trial.suggest_loguniform('forecast_len', 1, 200)),
+            'confidence_interval': trial.suggest_uniform('confidence_interval', 0.7, 0.99),
+        }
+
+    def optimize_ppo2(self, trial):
+        return {
+            'n_steps': int(trial.suggest_loguniform('n_steps', 16, 2048)),
+            'gamma': trial.suggest_loguniform('gamma', 0.9, 0.9999),
+            'learning_rate': trial.suggest_loguniform('learning_rate', 1e-5, 1.),
+            'ent_coef': trial.suggest_loguniform('ent_coef', 1e-8, 1e-1),
+            'cliprange': trial.suggest_uniform('cliprange', 0.1, 0.4),
+            'noptepochs': int(trial.suggest_loguniform('noptepochs', 1, 48)),
+            'lam': trial.suggest_uniform('lam', 0.8, 1.)
+        }
+
+    def optimize_agent(self, trial):
+        env_params = self.optimize_envs(trial)
+        train_env = DummyVecEnv(
+            [lambda: BitcoinTradingEnv(self.train_df,  **env_params)])
+        test_env = DummyVecEnv(
+            [lambda: BitcoinTradingEnv(self.test_df, **env_params)])
+
+        model_params = self.optimize_ppo2(trial)
+        model = PPO2(MlpLnLstmPolicy, train_env, verbose=0, nminibatches=1,
+                     tensorboard_log=os.path.join('.', 'tensorboard'), **model_params)
+
+        last_reward = -np.finfo(np.float16).max
+        evaluation_interval = int(len(self.train_df) / self.n_evaluations)
+
+        for eval_idx in range(self.n_evaluations):
+            try:
+                model.learn(evaluation_interval)
+            except AssertionError:
+                raise
+
+            rewards = []
+            n_episodes, reward_sum = 0, 0.0
+
+            obs = test_env.reset()
+            while n_episodes < self.n_test_episodes:
+                action, _ = model.predict(obs)
+                obs, reward, done, _ = test_env.step(action)
+                reward_sum += reward
+
+                if done:
+                    rewards.append(reward_sum)
+                    reward_sum = 0.0
+                    n_episodes += 1
+                    obs = test_env.reset()
+
+            last_reward = np.mean(rewards)
+            trial.report(-1 * last_reward, eval_idx)
+
+            if trial.should_prune(eval_idx):
+                raise optuna.structs.TrialPruned()
+
+        return -1 * last_reward
+
+    def log_parameters(self):
+        self.logger.debug("Reward Strategy: %s" % self.reward_strategy)
+        self.logger.debug("Input Data File: %s" % self.input_data_file)
+        self.logger.debug("Params DB File: %s" % self.params_db_file)
+        self.logger.debug("Parallel jobs: %d" % self.n_jobs)
+        self.logger.debug("Trials: %d" % self.n_trials)
+        self.logger.debug("Test episodes (per trial): %d" %
+                          self.n_test_episodes)
+        self.logger.debug("Evaluations (per trial): %d" % self.n_evaluations)
+        self.logger.debug("Train DF Length: %d" % len(self.train_df))
+        self.logger.debug("Test DF Length: %d" % len(self.test_df))
+        self.logger.debug(
+            "Features: %s", self.train_df.columns.str.cat(sep=", "))
+
+    def optimize(self):
+        if not self.train_df:
+            self.logger.info("Running built-in data preparation")
+            self.prepare_data()
+        else:
+            self.logger.info("Using provided data (Length: %d)" %
+                             len(self.train_df))
+
+        self.log_parameters()
+
+        study_name = 'ppo2_' + self.reward_strategy
+        study = optuna.create_study(
+            study_name=study_name, storage=self.params_db_file, load_if_exists=True)
+
+        try:
+            study.optimize(self.optimize_agent,
+                           n_trials=self.n_trials, n_jobs=self.n_jobs)
+        except KeyboardInterrupt:
+            pass
+
+        self.logger.info(
+            'Number of finished trials: {}'.format(len(study.trials)))
+
+        self.logger.info('Best trial:')
+        trial = study.best_trial
+
+        self.logger.info('Value: {}'.format(trial.value))
+
+        self.logger.info('Params: ')
+        for key, value in trial.params.items():
+            self.logger.info('    {}: {}'.format(key, value))
+
+        return study.trials_dataframe()
+
+    def model_params(self, params):
+        return {
+            'n_steps': int(params['n_steps']),
+            'gamma': params['gamma'],
+            'learning_rate': params['learning_rate'],
+            'ent_coef': params['ent_coef'],
+            'cliprange': params['cliprange'],
+            'noptepochs': int(params['noptepochs']),
+            'lam': params['lam'],
+        }
+
+    def train(self):
+        if not self.train_df:
+            self.logger.info("Running built-in data preparation")
+            self.prepare_data()
+        else:
+            self.logger.info("Using provided data (Length: %d)" %
+                             len(self.train_df))
+
+        study_name = 'ppo2_' + self.reward_strategy
+
+        study = optuna.load_study(
+            study_name=study_name, storage=self.params_db_file)
+        params = study.best_trial.params
+
+        train_env = DummyVecEnv([lambda: BitcoinTradingEnv(
+            self.train_df, reward_func=self.reward_strategy, forecast_len=int(params['forecast_len']), confidence_interval=params['confidence_interval'])])
+
+        test_env = DummyVecEnv([lambda: BitcoinTradingEnv(
+            self.test_df, reward_func=self.reward_strategy, forecast_len=int(params['forecast_len']), confidence_interval=params['confidence_interval'])])
+
+        model_params = self.model_params(params)
+
+        model = PPO2(MlpLnLstmPolicy, train_env, verbose=0, nminibatches=1,
+                     tensorboard_log=os.path.join('.', 'tensorboard'), **model_params)
+
+        models_to_train = 1
+        self.logger.info("Training {} model instances".format(models_to_train))
+
+        for idx in range(0, models_to_train):  # Not sure why we are doing this, tbh
+            self.logger.info(
+                f'[{idx}] Training for: {len(self.train_df)} time steps')
+
+            model.learn(total_timesteps=len(self.train_df))
+
+            obs = test_env.reset()
+            done, reward_sum = False, 0
+
+            while not done:
+                action, _states = model.predict(obs)
+                obs, reward, done, info = test_env.step(action)
+                reward_sum += reward
+
+            self.logger.info(
+                f'[{idx}] Total reward: {reward_sum} ({self.reward_strategy})')
+
+            model.save(os.path.join('.', 'agents', 'ppo2_' +
+                                    self.reward_strategy + '_' + str(idx) + '.pkl'))
+
+        self.logger.info("Trained {} model instances".format(models_to_train))
+
+    def test(self, model_instance: 0):
+
+        study_name = 'ppo2_' + self.reward_strategy
+        study = optuna.load_study(
+            study_name=study_name, storage=self.params_db_file)
+        params = study.best_trial.params
+
+        test_env = DummyVecEnv([lambda: BitcoinTradingEnv(
+            self.test_df, reward_func=self.reward_strategy, forecast_len=int(params['forecast_len']), confidence_interval=params['confidence_interval'])])
+
+        model = PPO2.load(os.path.join('.', 'agents', 'ppo2_' +
+                                       self.reward_strategy + '_' + str(model_instance) + '.pkl'), env=test_env)
+
+        obs, done = test_env.reset(), False
+        while not done:
+            action, _states = model.predict(obs)
+            obs, reward, done, info = test_env.step(action)
+
+            test_env.render(mode="human")
 
 
 if __name__ == '__main__':
     optimizer = Optimize()
-    test_mode = "FAST" # I'm hard-coding this for now
+    test_mode = "FAST"  # I'm hard-coding this for now
     if test_mode == "FAST":
-      optimizer.input_data_file = os.path.join('data', 'coinbase_daily.csv')
-      optimizer.n_jobs = 1
-      optimizer.n_trials = 1
-      optimizer.n_test_episodes = 1
-      optimizer.n_evaluations = 1
+        optimizer.input_data_file = os.path.join('data', 'coinbase_daily.csv')
+        optimizer.n_jobs = 1
+        optimizer.n_trials = 1
+        optimizer.n_test_episodes = 1
+        optimizer.n_evaluations = 1
     # optimizer.optimize()
     optimizer.train()
     # optimizer.test()