--- conflicted
+++ resolved
@@ -13,21 +13,19 @@
 
 if __name__ == '__main__':
     n_process = multiprocessing.cpu_count()
-<<<<<<< HEAD
     params = {'n_cpu': n_process}
-=======
-    params = {}
->>>>>>> 2953ca86
 
-    processes = []
-    for i in range(n_process):
-        processes.append(multiprocessing.Process(target=optimize_code, args=(params,)))
+    # processes = []
+    # for i in range(n_process):
+    #     processes.append(multiprocessing.Process(target=optimize_code, args=(params,)))
 
-    for p in processes:
-        p.start()
+    # for p in processes:
+    #     p.start()
 
-    for p in processes:
-        p.join()
+    # for p in processes:
+    #     p.join()
 
     trader = RLTrader(**params)
-    trader.train(test_trained_model=True, render_trained_model=True)+    # trader.train(test_trained_model=True, render_trained_model=True)
+
+    trader.test(model_epoch=10)